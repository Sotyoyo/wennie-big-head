export default {
  route: {
    dashboard: 'Dashboard',
    documentation: 'Documentation',
    guide: 'Guide',
    permission: 'Permission',
    pagePermission: 'Page Permission',
    rolePermission: 'Role Permission',
    directivePermission: 'Directive Permission',
    icons: 'Icons',
    components: 'Components',
    tinymce: 'Tinymce',
    markdown: 'Markdown',
    jsonEditor: 'JSON Editor',
    dndList: 'Dnd List',
    splitPane: 'SplitPane',
    avatarUpload: 'Avatar Upload',
    dropzone: 'Dropzone',
    sticky: 'Sticky',
    countTo: 'Count To',
    componentMixin: 'Mixin',
    backToTop: 'Back To Top',
    dragDialog: 'Drag Dialog',
    dragSelect: 'Drag Select',
    dragKanban: 'Drag Kanban',
    charts: 'Charts',
    keyboardChart: 'Keyboard Chart',
    lineChart: 'Line Chart',
    mixChart: 'Mix Chart',
    example: 'Example',
    nested: 'Nested Routes',
    menu1: 'Menu 1',
    'menu1-1': 'Menu 1-1',
    'menu1-2': 'Menu 1-2',
    'menu1-2-1': 'Menu 1-2-1',
    'menu1-2-2': 'Menu 1-2-2',
    'menu1-3': 'Menu 1-3',
    menu2: 'Menu 2',
    Table: 'Table',
    dynamicTable: 'Dynamic Table',
    dragTable: 'Drag Table',
    inlineEditTable: 'Inline Edit',
    complexTable: 'Complex Table',
    tab: 'Tab',
    form: 'Form',
    createArticle: 'Create Article',
    editArticle: 'Edit Article',
    articleList: 'Article List',
    errorPages: 'Error Pages',
    page401: '401',
    page404: '404',
    errorLog: 'Error Log',
    excel: 'Excel',
    exportExcel: 'Export Excel',
    selectExcel: 'Export Selected',
    mergeHeader: 'Merge Header',
    uploadExcel: 'Upload Excel',
    zip: 'Zip',
    pdf: 'PDF',
    exportZip: 'Export Zip',
    theme: 'Theme',
    clipboardDemo: 'Clipboard',
    i18n: 'I18n',
    externalLink: 'External Link',
<<<<<<< HEAD
    donate: 'Donate'
=======
    profile: 'Profile'
>>>>>>> 9e318f80
  },
  navbar: {
    dashboard: 'Dashboard',
    github: 'Github',
    logOut: 'Log Out',
    profile: 'Profile',
    theme: 'Theme',
    size: 'Global Size'
  },
  login: {
    title: 'Login Form',
    logIn: 'Login',
    username: 'Username',
    password: 'Password',
    any: 'any',
    thirdparty: 'Or connect with',
    thirdpartyTips: 'Can not be simulated on local, so please combine you own business simulation! ! !'
  },
  documentation: {
    documentation: 'Documentation',
    github: 'Github Repository'
  },
  permission: {
    addRole: 'New Role',
    editPermission: 'Edit',
    roles: 'Your roles',
    switchRoles: 'Switch roles',
    tips: 'In some cases, using v-permission will have no effect. For example: Element-UI  el-tab or el-table-column and other scenes that dynamically render dom. You can only do this with v-if.',
    delete: 'Delete',
    confirm: 'Confirm',
    cancel: 'Cancel'
  },
  guide: {
    description: 'The guide page is useful for some people who entered the project for the first time. You can briefly introduce the features of the project. Demo is based on ',
    button: 'Show Guide'
  },
  components: {
    documentation: 'Documentation',
    tinymceTips: 'Rich text is a core feature of the management backend, but at the same time it is a place with lots of pits. In the process of selecting rich texts, I also took a lot of detours. The common rich texts on the market have been basically used, and I finally chose Tinymce. See the more detailed rich text comparison and introduction.',
    dropzoneTips: 'Because my business has special needs, and has to upload images to qiniu, so instead of a third party, I chose encapsulate it by myself. It is very simple, you can see the detail code in @/components/Dropzone.',
    stickyTips: 'when the page is scrolled to the preset position will be sticky on the top.',
    backToTopTips1: 'When the page is scrolled to the specified position, the Back to Top button appears in the lower right corner',
    backToTopTips2: 'You can customize the style of the button, show / hide, height of appearance, height of the return. If you need a text prompt, you can use element-ui el-tooltip elements externally',
    imageUploadTips: 'Since I was using only the vue@1 version, and it is not compatible with mockjs at the moment, I modified it myself, and if you are going to use it, it is better to use official version.'
  },
  table: {
    dynamicTips1: 'Fixed header, sorted by header order',
    dynamicTips2: 'Not fixed header, sorted by click order',
    dragTips1: 'The default order',
    dragTips2: 'The after dragging order',
    title: 'Title',
    importance: 'Imp',
    type: 'Type',
    remark: 'Remark',
    search: 'Search',
    add: 'Add',
    export: 'Export',
    reviewer: 'reviewer',
    id: 'ID',
    date: 'Date',
    author: 'Author',
    readings: 'Readings',
    status: 'Status',
    actions: 'Actions',
    edit: 'Edit',
    publish: 'Publish',
    draft: 'Draft',
    delete: 'Delete',
    cancel: 'Cancel',
    confirm: 'Confirm'
  },
  example: {
    warning: 'Creating and editing pages cannot be cached by keep-alive because keep-alive include does not currently support caching based on routes, so it is currently cached based on component name. If you want to achieve a similar caching effect, you can use a browser caching scheme such as localStorage. Or do not use keep-alive include to cache all pages directly. See details'
  },
  errorLog: {
    tips: 'Please click the bug icon in the upper right corner',
    description: 'Now the management system are basically the form of the spa, it enhances the user experience, but it also increases the possibility of page problems, a small negligence may lead to the entire page deadlock. Fortunately Vue provides a way to catch handling exceptions, where you can handle errors or report exceptions.',
    documentation: 'Document introduction'
  },
  excel: {
    export: 'Export',
    selectedExport: 'Export Selected Items',
    placeholder: 'Please enter the file name (default excel-list)'
  },
  zip: {
    export: 'Export',
    placeholder: 'Please enter the file name (default file)'
  },
  pdf: {
    tips: 'Here we use window.print() to implement the feature of downloading PDF.'
  },
  theme: {
    change: 'Change Theme',
    documentation: 'Theme documentation',
    tips: 'Tips: It is different from the theme-pick on the navbar is two different skinning methods, each with different application scenarios. Refer to the documentation for details.'
  },
  tagsView: {
    refresh: 'Refresh',
    close: 'Close',
    closeOthers: 'Close Others',
    closeAll: 'Close All'
  },
  settings: {
    title: 'Page style setting',
    theme: 'Theme Color',
    tagsView: 'Open Tags-View',
    fixedHeader: 'Fixed Header',
    sidebarLogo: 'Sidebar Logo'
  }
}<|MERGE_RESOLUTION|>--- conflicted
+++ resolved
@@ -62,11 +62,8 @@
     clipboardDemo: 'Clipboard',
     i18n: 'I18n',
     externalLink: 'External Link',
-<<<<<<< HEAD
-    donate: 'Donate'
-=======
+    donate: 'Donate',
     profile: 'Profile'
->>>>>>> 9e318f80
   },
   navbar: {
     dashboard: 'Dashboard',
