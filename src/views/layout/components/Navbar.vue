--- conflicted
+++ resolved
@@ -150,12 +150,6 @@
       .avatar-wrapper {
         margin-top: 5px;
         position: relative;
-<<<<<<< HEAD
-        line-height: initial;
-        cursor: pointer;
-=======
-
->>>>>>> fc9e7249
         .user-avatar {
           cursor: pointer;
           width: 40px;
