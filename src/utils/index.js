--- conflicted
+++ resolved
@@ -288,13 +288,4 @@
 
 export function uniqueArr(arr) {
   return Array.from(new Set(arr))
-<<<<<<< HEAD
-=======
-}
-
-export function createUniqueString() {
-  const timestamp = +new Date() + ''
-  const randomNum = parseInt((1 + Math.random()) * 65536) + ''
-  return (+(randomNum + timestamp)).toString(32)
->>>>>>> 5ca6f798
 }