--- conflicted
+++ resolved
@@ -11,40 +11,9 @@
     "preview": "node build/index.js --preview",
     "new": "plop",
     "svgo": "svgo -f src/icons/svg --config=src/icons/svgo.yml",
-<<<<<<< HEAD
-    "new": "plop",
+    "test:unit": "jest --clearCache && vue-cli-service test:unit",
+    "test:ci": "npm run lint && npm run test:unit",
     "deploy": "bash deploy.sh"
-  },
-  "husky": {
-    "hooks": {
-      "pre-commit": "lint-staged"
-    }
-  },
-  "lint-staged": {
-    "src/**/*.{js,vue}": [
-      "eslint --fix",
-      "git add"
-    ]
-  },
-  "keywords": [
-    "vue",
-    "admin",
-    "dashboard",
-    "element-ui",
-    "boilerplate",
-    "admin-template",
-    "management-system"
-  ],
-  "repository": {
-    "type": "git",
-    "url": "git+https://github.com/PanJiaChen/vue-element-admin.git"
-  },
-  "bugs": {
-    "url": "https://github.com/PanJiaChen/vue-element-admin/issues"
-=======
-    "test:unit": "jest --clearCache && vue-cli-service test:unit",
-    "test:ci": "npm run lint && npm run test:unit"
->>>>>>> 81a14524
   },
   "dependencies": {
     "axios": "0.18.1",
